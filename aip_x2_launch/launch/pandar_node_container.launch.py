--- conflicted
+++ resolved
@@ -263,11 +263,8 @@
     add_launch_arg("frame_id", "pandar")
     add_launch_arg("input_frame", LaunchConfiguration("base_frame"))
     add_launch_arg("output_frame", LaunchConfiguration("base_frame"))
-<<<<<<< HEAD
     add_launch_arg("vehicle_param_file")
     add_launch_arg("dual_return_filter_param_file")
-=======
->>>>>>> 389ca5b7
     add_launch_arg("vehicle_mirror_param_file")
     add_launch_arg("use_multithread", "true")
     add_launch_arg("use_intra_process", "true")
