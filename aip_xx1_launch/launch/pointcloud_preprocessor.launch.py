--- conflicted
+++ resolved
@@ -36,7 +36,6 @@
         ],
         parameters=[
             {
-<<<<<<< HEAD
                 "input_topics": LaunchConfiguration("input_topics"),
                 "output_frame": LaunchConfiguration("base_frame"),
                 "input_offset": LaunchConfiguration(
@@ -47,24 +46,6 @@
                 "publish_synchronized_pointcloud": LaunchConfiguration(
                     "publish_synchronized_pointcloud"
                 ),
-=======
-                "input_topics": [
-                    "/sensing/lidar/top/pointcloud_before_sync",
-                    "/sensing/lidar/left/pointcloud_before_sync",
-                    "/sensing/lidar/right/pointcloud_before_sync",
-                    "/sensing/lidar/rear/pointcloud_before_sync",
-                ],
-                "output_frame": LaunchConfiguration("base_frame"),
-                "input_offset": [
-                    0.035,
-                    0.025,
-                    0.025,
-                    0.025,
-                ],  # each sensor will wait 60, 70, 70, 70ms
-                "timeout_sec": 0.095,  # set shorter than 100ms
-                "input_twist_topic_type": "twist",
-                "publish_synchronized_pointcloud": True,
->>>>>>> 4eb33785
             }
         ],
         extra_arguments=[{"use_intra_process_comms": LaunchConfiguration("use_intra_process")}],
@@ -90,7 +71,6 @@
     add_launch_arg("use_multithread", "False")
     add_launch_arg("use_intra_process", "False")
     add_launch_arg("pointcloud_container_name", "pointcloud_container")
-<<<<<<< HEAD
     add_launch_arg("individual_container_name", "concatenate_container")
     add_launch_arg(
         "input_topics",
@@ -100,8 +80,6 @@
     add_launch_arg("timeout_sec", "0.095")
     add_launch_arg("input_twist_topic_type", "twist")
     add_launch_arg("publish_synchronized_pointcloud", "False")
-=======
->>>>>>> 4eb33785
 
     set_container_executable = SetLaunchConfiguration(
         "container_executable",
