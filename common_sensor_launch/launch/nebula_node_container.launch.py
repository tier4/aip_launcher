--- conflicted
+++ resolved
@@ -229,7 +229,6 @@
         ],
     )
 
-<<<<<<< HEAD
     blockage_diag_component = ComposableNode(
         package="pointcloud_preprocessor",
         plugin="pointcloud_preprocessor::BlockageDiagComponent",
@@ -261,8 +260,6 @@
         else LaunchConfiguration("container_name")
     )
 
-=======
->>>>>>> 90b7aba9
     driver_component_loader = LoadComposableNodes(
         composable_node_descriptions=[driver_component],
         target_container=container,
@@ -274,11 +271,7 @@
         condition=IfCondition(LaunchConfiguration("enable_blockage_diag")),
     )
 
-<<<<<<< HEAD
-    return [container, component_loader, driver_component_loader, blockage_diag_loader]
-=======
-    return [container, driver_component_loader]
->>>>>>> 90b7aba9
+    return [container, driver_component_loader, blockage_diag_loader]
 
 
 def generate_launch_description():
